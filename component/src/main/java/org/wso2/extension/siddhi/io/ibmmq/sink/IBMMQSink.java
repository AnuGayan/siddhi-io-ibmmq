/*
 *  Copyright (c) 2018 WSO2 Inc. (http://www.wso2.org) All Rights Reserved.
 *
 *  WSO2 Inc. licenses this file to you under the Apache License,
 *  Version 2.0 (the "License"); you may not use this file except
 *  in compliance with the License.
 *  You may obtain a copy of the License at
 *
 *  http://www.apache.org/licenses/LICENSE-2.0
 *
 *  Unless required by applicable law or agreed to in writing,
 *  software distributed under the License is distributed on an
 *  "AS IS" BASIS, WITHOUT WARRANTIES OR CONDITIONS OF ANY
 *  KIND, either express or implied.  See the License for the
 *  specific language governing permissions and limitations
 *  under the License.
 *
 */

package org.wso2.extension.siddhi.io.ibmmq.sink;

import com.ibm.mq.jms.MQQueueConnectionFactory;
import com.ibm.msg.client.wmq.WMQConstants;
import org.slf4j.Logger;
import org.slf4j.LoggerFactory;
import org.wso2.extension.siddhi.io.ibmmq.sink.exception.IBMMQSinkAdaptorRuntimeException;
import org.wso2.extension.siddhi.io.ibmmq.util.IBMMQConstants;
import org.wso2.siddhi.annotation.Example;
import org.wso2.siddhi.annotation.Extension;
import org.wso2.siddhi.annotation.Parameter;
import org.wso2.siddhi.annotation.util.DataType;
import org.wso2.siddhi.core.config.SiddhiAppContext;
import org.wso2.siddhi.core.exception.ConnectionUnavailableException;
import org.wso2.siddhi.core.stream.output.sink.Sink;
import org.wso2.siddhi.core.util.config.ConfigReader;
import org.wso2.siddhi.core.util.transport.DynamicOptions;
import org.wso2.siddhi.core.util.transport.OptionHolder;
import org.wso2.siddhi.query.api.definition.StreamDefinition;

import java.nio.ByteBuffer;
import java.util.Map;
import java.util.Objects;
import javax.jms.BytesMessage;
import javax.jms.JMSException;
import javax.jms.MapMessage;
import javax.jms.Message;
import javax.jms.MessageConsumer;
import javax.jms.Queue;
import javax.jms.QueueConnection;
import javax.jms.QueueSender;
import javax.jms.QueueSession;
import javax.jms.Session;

/**
 * IBM MQ Sink implementation
 **/

@Extension(
        name = "ibmmq",
        namespace = "sink",
        description = "IBM MQ sink allows you to publish messages to an IBM MQ broker.",
        parameters = {
                @Parameter(name = IBMMQConstants.DESTINATION_NAME,
                        description = "The name of the queue to which the IBM MQ sink should send events.",
                        type = DataType.STRING),
                @Parameter(name = IBMMQConstants.HOST,
                        description = "The host address of the MQ server.",
                        type = DataType.STRING),
                @Parameter(name = IBMMQConstants.PORT,
                        description = "The port of the MQ server.",
                        type = DataType.STRING),
                @Parameter(name = IBMMQConstants.CHANNEL,
                        description = "The channel used to connect to the MQ server.",
                        type = DataType.STRING),
                @Parameter(name = IBMMQConstants.QUEUE_MANAGER_NAME,
                        description = "The name of the queue manager.",
                        type = DataType.STRING),
                @Parameter(name = IBMMQConstants.USER_NAME,
                        description = "The username to connect to the server. If this is not provided, the " +
                                "connection is attempted without both the username and the password.",
                        type = DataType.STRING,
                        optional = true,
                        defaultValue = "null"),
                @Parameter(name = IBMMQConstants.PASSWORD,
                        description = "The password to connect to the server. If this is not provided, the " +
                                "connection is attempted without both the username and the password.",
                        type = DataType.STRING,
                        optional = true,
                        defaultValue = "null"),
        },
        examples = {
<<<<<<< HEAD
                @Example(
=======
                @Example(description = "This example shows how to connect to an IBM MQ queue and send messages.",
>>>>>>> 21737a8a
                        syntax = "@sink(type='ibmmq',"
                                + "destination.name='Queue1',"
                                + "host='192.168.56.3',"
                                + "port='1414',"
                                + "channel='Channel1',"
                                + "queue.manager = 'ESBQManager',"
                                + "password='1920',"
                                + "username='mqm',"
                                + "@map(type='text'))"
                                + "define stream SweetProductionStream(name string, amount double);",
                        description = "This example shows how to connect to an IBM MQ queue and send messages."),
        }
)

public class IBMMQSink extends Sink {
    private static final Logger LOG = LoggerFactory.getLogger(IBMMQSink.class);
    private OptionHolder optionHolder;
    private QueueConnection connection;
    private MQQueueConnectionFactory connectionFactory;
    private StreamDefinition outputStreamDefinition;
    private QueueSession session;
    private Queue queue;
    private QueueSender messageSender;
    private MessageConsumer consumer;
    private String userName;
    private String password;
    private String queueName;
    private boolean isSecured = false;
    private SiddhiAppContext siddhiAppContext;

    @Override
    public Class[] getSupportedInputEventClasses() {
        return new Class[]{String.class, Map.class, ByteBuffer.class};
    }

    @Override
    public String[] getSupportedDynamicOptions() {
        return new String[0];
    }

    @Override
    protected void init(StreamDefinition outputStreamDefinition, OptionHolder optionHolder, ConfigReader
            sinkConfigReader, SiddhiAppContext siddhiAppContext) {
        this.siddhiAppContext = siddhiAppContext;
        this.optionHolder = optionHolder;
        this.connectionFactory = new MQQueueConnectionFactory();
        this.queueName = optionHolder.validateAndGetStaticValue(IBMMQConstants.DESTINATION_NAME);
        this.userName = optionHolder.validateAndGetStaticValue(IBMMQConstants.USER_NAME,
                sinkConfigReader.readConfig(IBMMQConstants.USER_NAME, null));
        this.password = optionHolder.validateAndGetStaticValue(IBMMQConstants.PASSWORD,
                sinkConfigReader.readConfig(IBMMQConstants.PASSWORD, null));

        if (Objects.nonNull(userName) && Objects.nonNull(password)) {
            isSecured = true;
        }
        try {
            connectionFactory.setQueueManager(optionHolder.validateAndGetOption(IBMMQConstants.QUEUE_MANAGER_NAME).
                    getValue());
            connectionFactory.setTransportType(WMQConstants.WMQ_CM_CLIENT);
            connectionFactory.setPort(Integer.parseInt(optionHolder.validateAndGetOption(IBMMQConstants.PORT)
                    .getValue()));
            connectionFactory.setHostName(optionHolder.validateAndGetOption(IBMMQConstants.HOST).getValue());
            connectionFactory.setChannel(optionHolder.validateAndGetOption(IBMMQConstants.CHANNEL).getValue());
        } catch (JMSException e) {
            throw new IBMMQSinkAdaptorRuntimeException("Error while initializing IBM MQ sink: " + optionHolder.
                    validateAndGetOption(IBMMQConstants.DESTINATION_NAME).getValue() + ", " + e.getMessage(), e);
        }
    }

    @Override
    public void publish(Object payload, DynamicOptions transportOptions) throws ConnectionUnavailableException {
        try {
            if (payload instanceof String) {
                Message message = session.createTextMessage(payload.toString());
                messageSender.send(message);
            } else if (payload instanceof Map) {
                MapMessage mapMessage = session.createMapMessage();
                ((Map) payload).forEach((key, value) -> {
                    try {
                        mapMessage.setString((String) key, (String) value);
                    } catch (JMSException e) {
                        throw new IBMMQSinkAdaptorRuntimeException("Exception occurred while publishing payload: " +
                                "key - '" + key + "', value - '" + value + "' from stream: '"
                                + outputStreamDefinition.getId() + "'. ", e);
                    }
                });
                messageSender.send(mapMessage);
            } else if (payload instanceof ByteBuffer) {
                byte[] data = ((ByteBuffer) payload).array();
                BytesMessage bytesMessage = session.createBytesMessage();
                bytesMessage.writeBytes(data);
                messageSender.send(bytesMessage);
            }
        } catch (JMSException e) {
            throw new IBMMQSinkAdaptorRuntimeException("Exception occurred while publishing payload: " +
                    payload.toString() + " , ", e);
        }
    }

    @Override
    public void connect() throws ConnectionUnavailableException {
        try {
            if (isSecured) {
                connection = (QueueConnection) connectionFactory.createConnection(userName, password);
            } else {
                connection = (QueueConnection) connectionFactory.createConnection();
            }
            session = (QueueSession) connection.createSession(false, Session.AUTO_ACKNOWLEDGE);
            queue = session.createQueue(optionHolder.validateAndGetOption(IBMMQConstants.DESTINATION_NAME)
                    .getValue());
            consumer = session.createConsumer(queue);
            messageSender = session.createSender(queue);
        } catch (JMSException e) {
            throw new ConnectionUnavailableException("Exception occurred while connecting to the IBM MQ for queue: '"
                    + queueName + "' in siddhi app: '" + siddhiAppContext.getName() + "'. ", e);
        }
    }

    @Override
    public void disconnect() {
        try {

        } finally {
            if (Objects.nonNull(messageSender)) {
                try {
                    messageSender.close();
                } catch (JMSException e) {
                    LOG.error("Error occurred while closing the message sender for the queue: " + queueName + " in " +
                            "siddhi app " + siddhiAppContext.getName(), e);
                }
            }
            if (Objects.nonNull(consumer)) {
                try {
                    consumer.close();
                } catch (JMSException e) {
                    LOG.error("Error occurred while closing the consumer for the queue: " + queueName + " in " +
                            "                            \"siddhi app \" + siddhiAppContext.getName()", e);
                }
            }
            if (Objects.nonNull(connection)) {
                try {
                    connection.close();
                } catch (JMSException e) {
                    LOG.error("Error occurred while closing the IBM MQ connection for the queue: " + queueName + " in" +
                            " siddhi app" + siddhiAppContext.getName() + " ", e);
                }
            }
        }
    }

    @Override
    public void destroy() {
        // disconnect() gets called before destroy() which does the cleanup destroy() needs
    }

    @Override
    public Map<String, Object> currentState() {
        return null;
    }

    @Override
    public void restoreState(Map<String, Object> state) {
        //not available
    }
}<|MERGE_RESOLUTION|>--- conflicted
+++ resolved
@@ -89,11 +89,7 @@
                         defaultValue = "null"),
         },
         examples = {
-<<<<<<< HEAD
-                @Example(
-=======
                 @Example(description = "This example shows how to connect to an IBM MQ queue and send messages.",
->>>>>>> 21737a8a
                         syntax = "@sink(type='ibmmq',"
                                 + "destination.name='Queue1',"
                                 + "host='192.168.56.3',"
